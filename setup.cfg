--- conflicted
+++ resolved
@@ -121,13 +121,10 @@
     sphinx-click
     sphinx-issues
     sphinx-hoverxref
-<<<<<<< HEAD
+    sphinxcontrib-log-cabinet
     # https://github.com/readthedocs/sphinx_rtd_theme/issues/1112
     # https://github.com/readthedocs/readthedocs.org/issues/7858
     docutils==0.16
-=======
-    sphinxcontrib-log-cabinet
->>>>>>> 39c31db4
 
 # other things needed to develop / test locally / make releases
 dev =
